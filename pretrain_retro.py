# Copyright (c) 2023, NVIDIA CORPORATION.  All rights reserved.

"""Pretrain Retro."""

from functools import partial
import torch

from megatron import get_args, get_retro_args
from megatron import get_timers
from megatron import get_tokenizer
from megatron import print_rank_0
from megatron.arguments import core_transformer_config_from_args
from megatron.core import mpu, tensor_parallel
from megatron.core.enums import ModelType
from megatron.core.models.retro import get_retro_decoder_block_spec, RetroModel
from megatron.model import GPTModel
from megatron.training import pretrain
from megatron.utils import get_ltor_masks_and_position_ids
from tools.retro.query.retro_dataset import get_retro_datasets

from pretrain_gpt import (
    loss_func,
    model_provider as default_model_provider,
    train_valid_test_datasets_provider as standard_datasets_provider,
)


def core_model_provider(pre_process=True, post_process=True):
    """Build the model using Megatron-Core."""

    args = get_args()
    config = core_transformer_config_from_args(args)

    # NOTE: Experimental customization feature
    if args.block_spec is not None:
        block_spec_func = import_module(args.block_spec)
        block_spec = block_spec_func()
    else:
        block_spec = get_retro_decoder_block_spec(config, use_transformer_engine=True)

    print_rank_0('building GPT model ...')
    model = RetroModel(
        config=config,
        transformer_layer_spec=block_spec,
        vocab_size=args.padded_vocab_size,
        max_sequence_length=args.max_position_embeddings,
        pre_process=pre_process,
        post_process=post_process,
        fp16_lm_cross_entropy=args.fp16_lm_cross_entropy,
        parallel_output=True,
        share_embeddings_and_output_weights=not args.untie_embeddings_and_output_weights,
        position_embedding_type=args.position_embedding_type,
        rotary_percent=args.rotary_percent
    )
    return model


def model_provider(pre_process=True, post_process=True):
    """Build the model.

    Select between two different model classes:
      1. Default model (uses megatron/models/gpt_model.py).
      2. Core model (uses megatron/core/models/retro/model.py).
    """

    args = get_args()
    provider = core_model_provider if args.retro_use_core \
        else default_model_provider
    return provider(pre_process=pre_process,
                    post_process=post_process)


def get_batch(data_iterator):
    """Generate a batch"""
    args = get_args()
    retro_args = get_retro_args()
    tokenizer = get_tokenizer()

    # Items and their type.
    keys = ['text', 'neighbor_tokens']
    datatype = torch.int64

    # Broadcast data.
    if data_iterator is not None:
        data = next(data_iterator)
    else:
        data = None

    data_b = tensor_parallel.broadcast_data(keys, data, datatype)

    # Unpack.
    tokens_ = data_b['text'].long()
    labels = tokens_[:, 1:].contiguous()
    tokens = tokens_[:, :-1].contiguous()

    # note: [bs * l * k, r]
    # note: 2x == neighbor, continuation
    neighbor_tokens = data_b['neighbor_tokens'] \
        .view(-1, retro_args.retro_gpt_retrieved_length).long()

    # Get the masks and postition ids.
    attention_mask, loss_mask, position_ids = get_ltor_masks_and_position_ids(
        tokens,
        tokenizer.eod,
        args.reset_position_ids,
        args.reset_attention_mask,
        args.eod_mask_loss)
    _, _, neighbor_position_ids = get_ltor_masks_and_position_ids(
        neighbor_tokens,
        tokenizer.eod,
        args.reset_position_ids,
        args.reset_attention_mask,
        args.eod_mask_loss)
    neighbor_attention_mask = None

    return tokens, labels, loss_mask, attention_mask, position_ids, \
           neighbor_tokens, neighbor_attention_mask, neighbor_position_ids


def get_forward_kwargs(input_ids, position_ids, attn_mask):
    return {
        "retriever_input_ids" : input_ids,
        "retriever_position_ids" : position_ids,
        "retriever_attn_mask" : attn_mask,
    }


def forward_step(data_iterator, model, get_forward_kwargs):
    """Forward step."""
    args = get_args()
    timers = get_timers()

    # Get the batch.
    timers('batch-generator').start()
    tokens, labels, loss_mask, attention_mask, position_ids, \
        neighbor_tokens, neighbor_attention_mask, neighbor_position_ids = \
            get_batch(data_iterator)
    timers('batch-generator').stop()

    # Model call.
<<<<<<< HEAD
    output_tensor = model(tokens, position_ids, attention_mask,
                          **get_forward_kwargs(neighbor_tokens,
                                               neighbor_position_ids,
                                               neighbor_attention_mask),
                          labels=labels)
=======
    if args.retro_use_core:
        forward_kwargs = {
            "context_input_ids" : neighbor_tokens,
            "context_position_ids" : neighbor_position_ids,
            "context_mask" : neighbor_attention_mask,
        }
    else:
        forward_kwargs = {
            "retriever_input_ids" : neighbor_tokens,
            "retriever_position_ids" : neighbor_position_ids,
            "retriever_attn_mask" : neighbor_attention_mask,
        }

    output_tensor = model(tokens, position_ids, attention_mask,
                          labels=labels, **forward_kwargs)
>>>>>>> a70772c8

    return output_tensor, partial(loss_func, loss_mask)


def train_valid_test_datasets_provider(train_val_test_num_samples):
    """Build train, valid, and test datasets."""
    return get_retro_datasets()


if __name__ == "__main__":

    pretrain(train_valid_test_datasets_provider,
             model_provider,
             ModelType.retro_decoder,
             partial(forward_step, get_forward_kwargs=get_forward_kwargs),
             args_defaults={'tokenizer_type': 'GPT2BPETokenizer',
                            'retro_add_retriever': True})<|MERGE_RESOLUTION|>--- conflicted
+++ resolved
@@ -117,15 +117,7 @@
            neighbor_tokens, neighbor_attention_mask, neighbor_position_ids
 
 
-def get_forward_kwargs(input_ids, position_ids, attn_mask):
-    return {
-        "retriever_input_ids" : input_ids,
-        "retriever_position_ids" : position_ids,
-        "retriever_attn_mask" : attn_mask,
-    }
-
-
-def forward_step(data_iterator, model, get_forward_kwargs):
+def forward_step(data_iterator, model):
     """Forward step."""
     args = get_args()
     timers = get_timers()
@@ -138,13 +130,6 @@
     timers('batch-generator').stop()
 
     # Model call.
-<<<<<<< HEAD
-    output_tensor = model(tokens, position_ids, attention_mask,
-                          **get_forward_kwargs(neighbor_tokens,
-                                               neighbor_position_ids,
-                                               neighbor_attention_mask),
-                          labels=labels)
-=======
     if args.retro_use_core:
         forward_kwargs = {
             "context_input_ids" : neighbor_tokens,
@@ -160,7 +145,6 @@
 
     output_tensor = model(tokens, position_ids, attention_mask,
                           labels=labels, **forward_kwargs)
->>>>>>> a70772c8
 
     return output_tensor, partial(loss_func, loss_mask)
 
@@ -175,6 +159,6 @@
     pretrain(train_valid_test_datasets_provider,
              model_provider,
              ModelType.retro_decoder,
-             partial(forward_step, get_forward_kwargs=get_forward_kwargs),
+             forward_step,
              args_defaults={'tokenizer_type': 'GPT2BPETokenizer',
                             'retro_add_retriever': True})