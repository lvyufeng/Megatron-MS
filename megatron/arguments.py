# coding=utf-8
# Copyright (c) 2020, NVIDIA CORPORATION.  All rights reserved.
#
# Licensed under the Apache License, Version 2.0 (the "License");
# you may not use this file except in compliance with the License.
# You may obtain a copy of the License at
#
#     http://www.apache.org/licenses/LICENSE-2.0
#
# Unless required by applicable law or agreed to in writing, software
# distributed under the License is distributed on an "AS IS" BASIS,
# WITHOUT WARRANTIES OR CONDITIONS OF ANY KIND, either express or implied.
# See the License for the specific language governing permissions and
# limitations under the License.

"""Megatron arguments."""

import argparse
import os

import torch

def parse_args(extra_args_provider=None, defaults={},
               ignore_unknown_args=False):
    """Parse all arguments."""
    parser = argparse.ArgumentParser(description='Megatron-LM Arguments',
                                     allow_abbrev=False)

    # Standard arguments.
    parser = _add_network_size_args(parser)
    parser = _add_regularization_args(parser)
    parser = _add_training_args(parser)
    parser = _add_initialization_args(parser)
    parser = _add_learning_rate_args(parser)
    parser = _add_checkpointing_args(parser)
    parser = _add_mixed_precision_args(parser)
    parser = _add_distributed_args(parser)
    parser = _add_validation_args(parser)
    parser = _add_data_args(parser)
    parser = _add_autoresume_args(parser)
    parser = _add_biencoder_args(parser)
    parser = _add_vit_args(parser)
    parser = _add_logging_args(parser)
    parser = _add_inference_args(parser)

    # Custom arguments.
    if extra_args_provider is not None:
        parser = extra_args_provider(parser)

    # Parse.
    if ignore_unknown_args:
        args, _ = parser.parse_known_args()
    else:
        args = parser.parse_args()

    # Distributed args.
    args.rank = int(os.getenv('RANK', '0'))
    args.world_size = int(os.getenv("WORLD_SIZE", '1'))
    # Tensor model parallel size.
    args.tensor_model_parallel_size = min(
        args.tensor_model_parallel_size, args.world_size)
    assert args.world_size % args.tensor_model_parallel_size == 0, 'world size'\
        ' ({}) is not divisible by tensor model parallel size ({})'.format(
            args.world_size, args.tensor_model_parallel_size)
    # Pipeline model parallel size.
    args.pipeline_model_parallel_size = min(
        args.pipeline_model_parallel_size,
        (args.world_size // args.tensor_model_parallel_size))
    args.transformer_pipeline_model_parallel_size = (
        args.pipeline_model_parallel_size - 1
        if args.standalone_embed_stage else
        args.pipeline_model_parallel_size
    )
    # Checks.
    model_parallel_size = args.pipeline_model_parallel_size * \
                          args.tensor_model_parallel_size
    assert args.world_size % model_parallel_size == 0, 'world size is not'\
        ' divisible by tensor parallel size ({}) times pipeline parallel ' \
        'size ({})'.format(args.world_size, args.tensor_model_parallel_size,
                           args.pipeline_model_parallel_size)
    args.data_parallel_size = args.world_size // model_parallel_size
    if args.rank == 0:
        print('using world size: {}, data-parallel-size: {}, '
              'tensor-model-parallel size: {}, '
              'pipeline-model-parallel size: {} '.format(
                  args.world_size, args.data_parallel_size,
                  args.tensor_model_parallel_size,
                  args.pipeline_model_parallel_size), flush=True)
    if args.pipeline_model_parallel_size > 1:
        if args.pipeline_model_parallel_split_rank is not None:
            assert args.pipeline_model_parallel_split_rank < \
                    args.pipeline_model_parallel_size, 'split rank needs'\
                    ' to be less than pipeline model parallel size ({})'.format(
                            args.pipeline_model_parallel_size)

    # Deprecated arguments
    assert args.batch_size is None, '--batch-size argument is no longer ' \
        'valid, use --micro-batch-size instead'
    del args.batch_size
    assert args.warmup is None, '--warmup argument is no longer valid, use ' \
        '--lr-warmup-fraction instead'
    del args.warmup
    assert args.model_parallel_size is None, '--model-parallel-size is no ' \
        'longer valid, use --tensor-model-parallel-size instead'
    del args.model_parallel_size
    if args.checkpoint_activations:
        args.activations_checkpoint_method = 'uniform'
        if args.rank == 0:
            print('--checkpoint-activations is no longer valid, '
                  'use --activation-checkpoint-method instead. '
                  'Defaulting to activation-checkpoint-method=uniform.')
    del args.checkpoint_activations

    # Set input defaults.
    for key in defaults:
        # For default to be valid, it should not be provided in the
        # arguments that are passed to the program. We check this by
        # ensuring the arg is set to None.
        if getattr(args, key) is not None:
            if args.rank == 0:
                print('WARNING: overriding default arguments for {key}:{v} \
                       with {key}:{v2}'.format(key=key, v=defaults[key],
                                               v2=getattr(args, key)),
                                               flush=True)
        else:
            setattr(args, key, defaults[key])

    # Batch size.
    assert args.micro_batch_size is not None
    assert args.micro_batch_size > 0
    if args.global_batch_size is None:
        args.global_batch_size = args.micro_batch_size * args.data_parallel_size
        if args.rank == 0:
            print('setting global batch size to {}'.format(
                args.global_batch_size), flush=True)
    assert args.global_batch_size > 0
    if args.num_layers_per_virtual_pipeline_stage is not None:
        assert args.pipeline_model_parallel_size > 2, \
            'pipeline-model-parallel size should be greater than 2 with ' \
            'interleaved schedule'
        assert args.num_layers % args.num_layers_per_virtual_pipeline_stage == 0, \
            'number of layers is not divisible by number of layers per virtual ' \
            'pipeline stage'
        # >>>
        # args.virtual_pipeline_model_parallel_size = \
        #     (args.num_layers // args.pipeline_model_parallel_size) // \
        #     args.num_layers_per_virtual_pipeline_stage
        # <<<
        args.virtual_pipeline_model_parallel_size = \
            (args.num_layers // args.transformer_pipeline_model_parallel_size) // \
            args.num_layers_per_virtual_pipeline_stage
        # >>>
        # from lutil import pax
        # pax({
        #     "num_layers" : args.num_layers,
        #     "pipeline size" : args.pipeline_model_parallel_size,
        #     "transformer size" : transformer_pipeline_size,
        #     "num virt layers" : args.num_layers_per_virtual_pipeline_stage,
        #     "virtual size" : args.virtual_pipeline_model_parallel_size,
        # })
        # <<<
    else:
        args.virtual_pipeline_model_parallel_size = None

    # Parameters dtype.
    args.params_dtype = torch.float
    if args.fp16:
        assert not args.bf16
        args.params_dtype = torch.half
    if args.bf16:
        assert not args.fp16
        args.params_dtype = torch.bfloat16
        # bfloat16 requires gradient accumulation and all-reduce to
        # be done in fp32.
        if not args.accumulate_allreduce_grads_in_fp32:
            args.accumulate_allreduce_grads_in_fp32 = True
            if args.rank == 0:
                print('accumulate and all-reduce gradients in fp32 for '
                      'bfloat16 data type.', flush=True)

    if args.rank == 0:
        print('using {} for parameters ...'.format(args.params_dtype),
              flush=True)

    # If we do accumulation and all-reduces in fp32, we need to have local DDP
    # and we should make sure use-contiguous-buffers-in-local-ddp is not off.
    if args.accumulate_allreduce_grads_in_fp32:
        assert args.DDP_impl == 'local'
        assert args.use_contiguous_buffers_in_local_ddp

    # For torch DDP, we do not use contiguous buffer
    if args.DDP_impl == 'torch':
        args.use_contiguous_buffers_in_local_ddp = False

    if args.dataloader_type is None:
        args.dataloader_type = 'single'

    # Consumed tokens.
    args.consumed_train_samples = 0
    args.consumed_valid_samples = 0

    # Iteration-based training.
    if args.train_iters:
        # If we use iteration-based training, make sure the
        # sample-based options are off.
        assert args.train_samples is None, \
            'expected iteration-based training'
        assert args.lr_decay_samples is None, \
            'expected iteration-based learning rate decay'
        assert args.lr_warmup_samples == 0, \
            'expected iteration-based learning rate warmup'
        assert args.rampup_batch_size is None, \
            'expected no batch-size rampup for iteration-based training'
        if args.lr_warmup_fraction is not None:
            assert args.lr_warmup_iters == 0, \
                'can only specify one of lr-warmup-fraction and lr-warmup-iters'

    # Sample-based training.
    if args.train_samples:
        # If we use sample-based training, make sure the
        # iteration-based options are off.
        assert args.train_iters is None, \
            'expected sample-based training'
        assert args.lr_decay_iters is None, \
            'expected sample-based learning rate decay'
        assert args.lr_warmup_iters == 0, \
            'expected sample-based learnig rate warmup'
        if args.lr_warmup_fraction is not None:
            assert args.lr_warmup_samples == 0, \
                'can only specify one of lr-warmup-fraction ' \
                'and lr-warmup-samples'

    # Check required arguments.
    required_args = ['num_layers', 'hidden_size', 'num_attention_heads',
                     'max_position_embeddings']
    for req_arg in required_args:
        _check_arg_is_not_none(args, req_arg)

    # Checks.
    if args.ffn_hidden_size is None:
        args.ffn_hidden_size = 4 * args.hidden_size

    if args.kv_channels is None:
        assert args.hidden_size % args.num_attention_heads == 0
        args.kv_channels = args.hidden_size // args.num_attention_heads

    if args.seq_length is not None:
        assert args.encoder_seq_length is None
        args.encoder_seq_length = args.seq_length
    else:
        assert args.encoder_seq_length is not None
        args.seq_length = args.encoder_seq_length

    if args.seq_length is not None:
        assert args.max_position_embeddings >= args.seq_length
    if args.decoder_seq_length is not None:
        assert args.max_position_embeddings >= args.decoder_seq_length
    if args.lr is not None:
        assert args.min_lr <= args.lr
    if args.save is not None:
        assert args.save_interval is not None
    # Mixed precision checks.
    if args.fp16_lm_cross_entropy:
        assert args.fp16, 'lm cross entropy in fp16 only support in fp16 mode.'
    if args.fp32_residual_connection:
        assert args.fp16 or args.bf16, \
            'residual connection in fp32 only supported when using fp16 or bf16.'

    TORCH_MAJOR = int(torch.__version__.split('.')[0])
    TORCH_MINOR = int(torch.__version__.split('.')[1])
    # Persistent fused layer norm.
    if TORCH_MAJOR < 1 or (TORCH_MAJOR == 1 and TORCH_MINOR < 11):
        args.no_persist_layer_norm = True
        if args.rank == 0:
            print('Persistent fused layer norm kernel is supported from '
                  'pytorch v1.11 (nvidia pytorch container paired with v1.11). '
                  'Defaulting to no_persist_layer_norm=True')

    # Activation checkpointing.
    if args.distribute_checkpointed_activations:
        assert args.tensor_model_parallel_size > 1, 'can distribute ' \
            'checkpointed activations only across tensor model ' \
            'parallel groups'
        assert args.activations_checkpoint_method is not None, \
            'for distributed checkpoint activations to work you '\
            'need to use a activation-checkpoint method '
        assert TORCH_MAJOR >= 1 and TORCH_MINOR >= 10, \
            'distributed checkpoint activations are supported for pytorch ' \
            'v1.10 and above (Nvidia Pytorch container >= 21.07). Current ' \
            'pytorch version is v%s.%s.' % (TORCH_MAJOR, TORCH_MINOR)

    _print_args(args)
    return args


def _print_args(args):
    """Print arguments."""
    if args.rank == 0:
        print('------------------------ arguments ------------------------',
              flush=True)
        str_list = []
        for arg in vars(args):
            dots = '.' * (48 - len(arg))
            str_list.append('  {} {} {}'.format(arg, dots, getattr(args, arg)))
        for arg in sorted(str_list, key=lambda x: x.lower()):
            print(arg, flush=True)
        print('-------------------- end of arguments ---------------------',
              flush=True)


def _check_arg_is_not_none(args, arg):
    assert getattr(args, arg) is not None, '{} argument is None'.format(arg)


def _add_inference_args(parser):
    group = parser.add_argument_group(title='inference')

    group.add_argument('--inference-batch-times-seqlen-threshold',
                       type=int, default=512,
                       help='During inference, if batch-size times '
                       'sequence-length is smaller than this threshold '
                       'then we will not use pipelining, otherwise we will.')

    return parser

    
def _add_network_size_args(parser):
    group = parser.add_argument_group(title='network size')

    group.add_argument('--num-layers', type=int, default=None,
                       help='Number of transformer layers.')
    group.add_argument('--hidden-size', type=int, default=None,
                       help='Tansformer hidden size.')
    group.add_argument('--ffn-hidden-size', type=int, default=None,
                       help='Transformer Feed-Forward Network hidden size. '
                       'This is set to 4*hidden-size if not provided')
    group.add_argument('--num-attention-heads', type=int, default=None,
                       help='Number of transformer attention heads.')
    group.add_argument('--kv-channels', type=int, default=None,
                       help='Projection weights dimension in multi-head '
                       'attention. This is set to '
                       '   args.hidden_size // args.num_attention_heads '
                       'if not provided.')
    group.add_argument('--max-position-embeddings', type=int, default=None,
                       help='Maximum number of position embeddings to use. '
                       'This is the size of position embedding.')
    group.add_argument('--make-vocab-size-divisible-by', type=int, default=128,
                       help='Pad the vocab size to be divisible by this value.'
                       'This is added for computational efficieny reasons.')
    group.add_argument('--layernorm-epsilon', type=float, default=1e-5,
                       help='Layer norm epsilon.')
    group.add_argument('--apply-residual-connection-post-layernorm',
                       action='store_true',
                       help='If set, use original BERT residula connection '
                       'ordering.')
    group.add_argument('--openai-gelu', action='store_true',
                       help='Use OpenAIs GeLU implementation. This option'
                       'should not be used unless for backward compatibility'
                       'reasons.')
    group.add_argument('--onnx-safe', type=bool, required=False,
                       help='Use workarounds for known problems with '
                       'Torch ONNX exporter')
    group.add_argument('--bert-no-binary-head', action='store_false',
                       help='Disable BERT binary head.',
                       dest='bert_binary_head')

    return parser


def _add_logging_args(parser):
    group = parser.add_argument_group(title='logging')

    group.add_argument('--log-params-norm', action='store_true',
                       help='If set, calculate and log parameters norm.')
    group.add_argument('--log-num-zeros-in-grad', action='store_true',
                       help='If set, calculate and log the number of zeros in gradient.')
    group.add_argument('--tensorboard-log-interval', type=int, default=1,
                       help='Report to tensorboard interval.')
    group.add_argument('--tensorboard-queue-size', type=int, default=1000,
                       help='Size of the tensorboard queue for pending events '
                       'and summaries before one of the ‘add’ calls forces a '
                       'flush to disk.')
    group.add_argument('--log-timers-to-tensorboard', action='store_true',
                       help='If set, write timers to tensorboard.')
    group.add_argument('--log-batch-size-to-tensorboard', action='store_true',
                       help='If set, write batch-size to tensorboard.')
    group.add_argument('--no-log-learnig-rate-to-tensorboard',
                       action='store_false',
                       help='Disable learning rate logging to tensorboard.',
                       dest='log_learning_rate_to_tensorboard')
    group.add_argument('--no-log-loss-scale-to-tensorboard',
                       action='store_false',
                       help='Disable loss-scale logging to tensorboard.',
                       dest='log_loss_scale_to_tensorboard')
    group.add_argument('--log-validation-ppl-to-tensorboard',
                       action='store_true',
                       help='If set, write validation perplexity to '
                       'tensorboard.')
    group.add_argument('--log-memory-to-tensorboard',
                       action='store_true',
                       help='Enable memory logging to tensorboard.')
    group.add_argument('--log-world-size-to-tensorboard',
                       action='store_true',
                       help='Enable world size logging to tensorboard.')

    return parser


def _add_regularization_args(parser):
    group = parser.add_argument_group(title='regularization')

    group.add_argument('--attention-dropout', type=float, default=0.1,
                       help='Post attention dropout probability.')
    group.add_argument('--hidden-dropout', type=float, default=0.1,
                       help='Dropout probability for hidden state transformer.')
    group.add_argument('--weight-decay', type=float, default=0.01,
                       help='Weight decay coefficient for L2 regularization.')
    group.add_argument('--clip-grad', type=float, default=1.0,
                       help='Gradient clipping based on global L2 norm.')
    group.add_argument('--adam-beta1', type=float, default=0.9,
                       help='First coefficient for computing running averages '
                       'of gradient and its square')
    group.add_argument('--adam-beta2', type=float, default=0.999,
                       help='Second coefficient for computing running averages '
                       'of gradient and its square')
    group.add_argument('--adam-eps', type=float, default=1e-08,
                       help='Term added to the denominator to improve'
                       'numerical stability')
    group.add_argument('--sgd-momentum', type=float, default=0.9,
                       help='Momentum factor for sgd')

    return parser


def _add_training_args(parser):
    group = parser.add_argument_group(title='training')

    group.add_argument('--micro-batch-size', type=int, default=None,
                       help='Batch size per model instance (local batch size). '
                       'Global batch size is local batch size times data '
                       'parallel size times number of micro batches.')
    group.add_argument('--batch-size', type=int, default=None,
                       help='Old batch size parameter, do not use. '
                       'Use --micro-batch-size instead')
    group.add_argument('--global-batch-size', type=int, default=None,
                       help='Training batch size. If set, it should be a '
                       'multiple of micro-batch-size times data-parallel-size. '
                       'If this value is None, then '
                       'use micro-batch-size * data-parallel-size as the '
                       'global batch size. This choice will result in 1 for '
                       'number of micro-batches.')
    group.add_argument('--rampup-batch-size', nargs='*', default=None,
                       help='Batch size ramp up with the following values:'
                       '  --rampup-batch-size <start batch size> '
                       '                      <batch size incerement> '
                       '                      <ramp-up samples> '
                       'For example:'
                       '   --rampup-batch-size 16 8 300000 \ '
                       '   --global-batch-size 1024'
                       'will start with global batch size 16 and over '
                       ' (1024 - 16) / 8 = 126 intervals will increase'
                       'the batch size linearly to 1024. In each interval'
                       'we will use approximately 300000 / 126 = 2380 samples.')
    group.add_argument('--checkpoint-activations', action='store_true',
                       help='Checkpoint activation to allow for training '
                       'with larger models, sequences, and batch sizes.')
    group.add_argument('--distribute-checkpointed-activations',
                       action='store_true',
                       help='If set, distribute checkpointed activations '
                       'across model parallel group.')
    group.add_argument('--activations-checkpoint-method', type=str, default=None,
                       choices=['uniform', 'block'],
                       help='1) uniform: uniformly divide the total number of '
                       'Transformer layers and checkpoint the input activation of '
                       'each divided chunk, '
                       '2) checkpoint the input activations of only a set number of '
                       'individual Transformer layers per pipeline stage and do the '
                       'rest without any checkpointing'
                       'default) do not apply activations checkpoint to any layers')
    group.add_argument('--activations-checkpoint-num-layers', type=int, default=1,
                       help='1) uniform: the number of Transformer layers in each '
                       'uniformly divided checkpoint unit, '
                       '2) block: the number of individual Transformer layers '
                       'to checkpoint within each pipeline stage.')
    group.add_argument('--train-iters', type=int, default=None,
                       help='Total number of iterations to train over all '
                       'training runs. Note that either train-iters or '
                       'train-samples should be provided.')
    group.add_argument('--train-samples', type=int, default=None,
                       help='Total number of samples to train over all '
                       'training runs. Note that either train-iters or '
                       'train-samples should be provided.')
    group.add_argument('--log-interval', type=int, default=100,
                       help='Report loss and timing interval.')
    group.add_argument('--exit-interval', type=int, default=None,
                       help='Exit the program after the iteration is divisible '
                       'by this value.')
    group.add_argument('--exit-duration-in-mins', type=int, default=None,
                       help='Exit the program after this many minutes.')
    group.add_argument('--exit-signal-handler', action='store_true',
                       help='Dynamically save the checkpoint and shutdown the '
                       'training if SIGTERM is received')
    group.add_argument('--tensorboard-dir', type=str, default=None,
                       help='Write TensorBoard logs to this directory.')
    group.add_argument('--no-masked-softmax-fusion',
                       action='store_false',
                       help='Disable fusion of query_key_value scaling, '
                       'masking, and softmax.',
                       dest='masked_softmax_fusion')
    group.add_argument('--no-bias-gelu-fusion', action='store_false',
                       help='Disable bias and gelu fusion.',
                       dest='bias_gelu_fusion')
    group.add_argument('--no-bias-dropout-fusion', action='store_false',
                       help='Disable bias and dropout fusion.',
                       dest='bias_dropout_fusion')
    group.add_argument('--optimizer', type=str, default='adam',
                       choices=['adam', 'sgd'],
                       help='Optimizer function')
    group.add_argument('--dataloader-type', type=str, default=None,
                       choices=['single', 'cyclic'],
                       help='Single pass vs multiple pass data loader')
    group.add_argument('--no-async-tensor-model-parallel-allreduce',
                       action='store_true',
                       help='Disable asynchronous execution of '
                       'tensor-model-parallel all-reduce with weight '
                       'gradient compuation of a column-linear layer.')
    group.add_argument('--no-persist-layer-norm', action='store_true',
                       help='Disable using persistent fused layer norm kernel. '
                       'This kernel supports only a set of hidden sizes. Please '
                       'check persist_ln_hidden_sizes if your hidden '
                       'size is supported.')
    return parser


def _add_initialization_args(parser):
    group = parser.add_argument_group(title='initialization')

    group.add_argument('--seed', type=int, default=1234,
                       help='Random seed used for python, numpy, '
                       'pytorch, and cuda.')
    group.add_argument('--data-parallel-random-init', action='store_true',
                       help='Enable random initialization of params '
                       'across data parallel ranks')
    group.add_argument('--init-method-std', type=float, default=0.02,
                       help='Standard deviation of the zero mean normal '
                       'distribution used for weight initialization.')
    group.add_argument('--init-method-xavier-uniform', action='store_true',
                       help='Enable Xavier uniform parameter initialization')

    return parser


def _add_learning_rate_args(parser):
    group = parser.add_argument_group(title='learning rate')

    group.add_argument('--lr', type=float, default=None,
                       help='Initial learning rate. Depending on decay style '
                       'and initial warmup, the learing rate at each '
                       'iteration would be different.')
    group.add_argument('--lr-decay-style', type=str, default='linear',
                       choices=['constant', 'linear', 'cosine'],
                       help='Learning rate decay function.')
    group.add_argument('--lr-decay-iters', type=int, default=None,
                       help='number of iterations to decay learning rate over,'
                       ' If None defaults to `--train-iters`')
    group.add_argument('--lr-decay-samples', type=int, default=None,
                       help='number of samples to decay learning rate over,'
                       ' If None defaults to `--train-samples`')
    group.add_argument('--lr-warmup-fraction', type=float, default=None,
                       help='fraction of lr-warmup-(iters/samples) to use '
                       'for warmup (as a float)')
    group.add_argument('--lr-warmup-iters', type=int, default=0,
                       help='number of iterations to linearly warmup '
                       'learning rate over.')
    group.add_argument('--lr-warmup-samples', type=int, default=0,
                       help='number of samples to linearly warmup '
                       'learning rate over.')
    group.add_argument('--warmup', type=int, default=None,
                       help='Old lr warmup argument, do not use. Use one of the'
                       '--lr-warmup-* arguments above')
    group.add_argument('--min-lr', type=float, default=0.0,
                       help='Minumum value for learning rate. The scheduler'
                       'clip values below this threshold.')
    group.add_argument('--override-lr-scheduler', action='store_true',
                       help='Reset the values of the scheduler (learning rate,'
                       'warmup iterations, minimum learning rate, maximum '
                       'number of iterations, and decay style from input '
                       'arguments and ignore values from checkpoints. Note'
                       'that all the above values will be reset.')
    group.add_argument('--use-checkpoint-lr-scheduler', action='store_true',
                       help='Use checkpoint to set the values of the scheduler '
                       '(learning rate, warmup iterations, minimum learning '
                       'rate, maximum number of iterations, and decay style '
                       'from checkpoint and ignore input arguments.')

    return parser


def _add_checkpointing_args(parser):
    group = parser.add_argument_group(title='checkpointing')

    group.add_argument('--save', type=str, default=None,
                       help='Output directory to save checkpoints to.')
    group.add_argument('--save-interval', type=int, default=None,
                       help='Number of iterations between checkpoint saves.')
    group.add_argument('--no-save-optim', action='store_true', default=None,
                       help='Do not save current optimizer.')
    group.add_argument('--no-save-rng', action='store_true', default=None,
                       help='Do not save current rng state.')
    group.add_argument('--load', type=str, default=None,
                       help='Directory containing a model checkpoint.')
    group.add_argument('--no-load-optim', action='store_true', default=None,
                       help='Do not load optimizer when loading checkpoint.')
    group.add_argument('--no-load-rng', action='store_true', default=None,
                       help='Do not load rng state when loading checkpoint.')
    group.add_argument('--finetune', action='store_true',
                       help='Load model for finetuning. Do not load optimizer '
                       'or rng state from checkpoint and set iteration to 0. '
                       'Assumed when loading a release checkpoint.')

    return parser


def _add_mixed_precision_args(parser):
    group = parser.add_argument_group(title='mixed precision')

    group.add_argument('--fp16', action='store_true',
                       help='Run model in fp16 mode.')
    group.add_argument('--bf16', action='store_true',
                       help='Run model in bfloat16 mode.')
    group.add_argument('--loss-scale', type=float, default=None,
                       help='Static loss scaling, positive power of 2 '
                       'values can improve fp16 convergence. If None, dynamic'
                       'loss scaling is used.')
    group.add_argument('--initial-loss-scale', type=float, default=2**32,
                       help='Initial loss-scale for dynamic loss scaling.')
    group.add_argument('--min-loss-scale', type=float, default=1.0,
                       help='Minimum loss scale for dynamic loss scale.')
    group.add_argument('--loss-scale-window', type=float, default=1000,
                       help='Window over which to raise/lower dynamic scale.')
    group.add_argument('--hysteresis', type=int, default=2,
                       help='hysteresis for dynamic loss scaling')
    group.add_argument('--fp32-residual-connection', action='store_true',
                       help='Move residual connections to fp32.')
    group.add_argument('--no-query-key-layer-scaling', action='store_false',
                       help='Do not scale Q * K^T by 1 / layer-number.',
                       dest='apply_query_key_layer_scaling')
    group.add_argument('--attention-softmax-in-fp32', action='store_true',
                       help='Run attention masking and softmax in fp32. '
                       'This flag is ignored unless '
                       '--no-query-key-layer-scaling is specified.')
    group.add_argument('--accumulate-allreduce-grads-in-fp32',
                       action='store_true',
                       help='Gradient accumulation and all-reduce in fp32.')
    group.add_argument('--fp16-lm-cross-entropy', action='store_true',
                       help='Move the cross entropy unreduced loss calculation'
                       'for lm head to fp16.')

    return parser


def _add_distributed_args(parser):
    group = parser.add_argument_group(title='distributed')

    group.add_argument('--tensor-model-parallel-size', type=int, default=1,
                       help='Degree of tensor model parallelism.')
    group.add_argument('--pipeline-model-parallel-size', type=int, default=1,
                       help='Degree of pipeline model parallelism.')
    group.add_argument('--pipeline-model-parallel-split-rank',
                       type=int, default=None,
                       help='Rank where encoder and decoder should be split.')
    group.add_argument('--model-parallel-size', type=int, default=None,
                       help='Old model parallel argument, do not use. Use '
                       '--tensor-model-parallel-size instead.')
    group.add_argument('--num-layers-per-virtual-pipeline-stage', type=int, default=None,
                       help='Number of layers per virtual pipeline stage')
    group.add_argument('--distributed-backend', default='nccl',
                       choices=['nccl', 'gloo'],
                       help='Which backend to use for distributed training.')
    group.add_argument('--DDP-impl', default='local',
                       choices=['local', 'torch'],
                       help='which DistributedDataParallel implementation '
                       'to use.')
    group.add_argument('--no-contiguous-buffers-in-local-ddp',
                       action='store_false', help='If set, dont use '
                       'contiguous buffer in local DDP.',
                       dest='use_contiguous_buffers_in_local_ddp')
    group.add_argument('--no-scatter-gather-tensors-in-pipeline', action='store_false',
                       help='Use scatter/gather to optimize communication of tensors in pipeline',
                       dest='scatter_gather_tensors_in_pipeline')
    group.add_argument('--local_rank', type=int, default=None,
                       help='local rank passed from distributed launcher.')
    group.add_argument('--lazy-mpu-init', type=bool, required=False,
                       help='If set to True, initialize_megatron() '
                       'skips DDP initialization and returns function to '
                       'complete it instead.Also turns on '
                       '--use-cpu-initialization flag. This is for '
                       'external DDP manager.' )
    group.add_argument('--use-cpu-initialization', action='store_true',
                       default=None, help='If set, affine parallel weights '
                       'initialization uses CPU' )
    group.add_argument('--empty-unused-memory-level', default=0, type=int,
                       choices=[0, 1, 2],
                       help='Call torch.cuda.empty_cache() each iteration '
                       '(training and eval), to reduce fragmentation.'
                       '0=off, 1=moderate, 2=aggressive.')
<<<<<<< HEAD
    group.add_argument('--deallocate-pipeline-outputs', action='store_true',
                       default=False, help='If set, pipeline output tensors '
                       'are deallocated during the forward pass.')
    group.add_argument('--standalone-embed-stage', action='store_true',
                       default=False, help='If set, *input* embedding layer '
                       'is placed on its own pipeline stage, without any '
                       'transformer layers.')
=======
>>>>>>> fd5469aa
    return parser


def _add_validation_args(parser):
    group = parser.add_argument_group(title='validation')

    group.add_argument('--eval-iters', type=int, default=100,
                       help='Number of iterations to run for evaluation'
                       'validation/test for.')
    group.add_argument('--eval-interval', type=int, default=1000,
                       help='Interval between running evaluation on '
                       'validation set.')

    return parser


def _add_data_args(parser):
    group = parser.add_argument_group(title='data and dataloader')

    group.add_argument('--data-path', nargs='*', default=None,
                       help='Path to the training dataset. Accepted format:'
                       '1) a single data path, 2) multiple datasets in the'
                       'form: dataset1-weight dataset1-path dataset2-weight '
                       'dataset2-path ...')
    group.add_argument('--split', type=str, default='969, 30, 1',
                       help='Comma-separated list of proportions for training,'
                       ' validation, and test split. For example the split '
                       '`90,5,5` will use 90%% of data for training, 5%% for '
                       'validation and 5%% for test.')
    group.add_argument('--vocab-file', type=str, default=None,
                       help='Path to the vocab file.')
    group.add_argument('--merge-file', type=str, default=None,
                       help='Path to the BPE merge file.')
    group.add_argument('--vocab-extra-ids', type=int, default=0,
                       help='Number of additional vocabulary tokens. '
                            'They are used for span masking in the T5 model')
    group.add_argument('--seq-length', type=int, default=None,
                       help='Maximum sequence length to process.')
    group.add_argument('--encoder-seq-length', type=int, default=None,
                       help='Maximum encoder sequence length to process.'
                       'This should be exclusive of --seq-length')
    group.add_argument('--decoder-seq-length', type=int, default=None,
                       help="Maximum decoder sequence length to process.")
    group.add_argument('--retriever-seq-length', type=int, default=256,
                       help='Maximum sequence length for the biencoder model '
                        ' for retriever')
    group.add_argument('--sample-rate', type=float, default=1.0,
                       help='sample rate for training data. Supposed to be 0 '
                            ' < sample_rate < 1')
    group.add_argument('--mask-prob', type=float, default=0.15,
                       help='Probability of replacing a token with mask.')
    group.add_argument('--short-seq-prob', type=float, default=0.1,
                       help='Probability of producing a short sequence.')
    group.add_argument('--mmap-warmup', action='store_true',
                       help='Warm up mmap files.')
    group.add_argument('--num-workers', type=int, default=2,
                       help="Dataloader number of workers.")
    group.add_argument('--tokenizer-type', type=str,
                       default=None,
                       choices=['BertWordPieceLowerCase',
                                'BertWordPieceCase',
                                'GPT2BPETokenizer'],
                       help='What type of tokenizer to use.')
    group.add_argument('--data-impl', type=str, default='infer',
                       choices=['lazy', 'cached', 'mmap', 'infer'],
                       help='Implementation of indexed datasets.')
    group.add_argument('--reset-position-ids', action='store_true',
                       help='Reset posistion ids after end-of-document token.')
    group.add_argument('--reset-attention-mask', action='store_true',
                       help='Reset self attention maske after '
                       'end-of-document token.')
    group.add_argument('--eod-mask-loss', action='store_true',
                       help='Mask loss for the end of document tokens.')

    return parser


def _add_autoresume_args(parser):
    group = parser.add_argument_group(title='autoresume')

    group.add_argument('--adlr-autoresume', action='store_true',
                       help='Enable autoresume on adlr cluster.')
    group.add_argument('--adlr-autoresume-interval', type=int, default=1000,
                       help='Intervals over which check for autoresume'
                       'termination signal')

    return parser


def _add_biencoder_args(parser):
    group = parser.add_argument_group(title='biencoder')

    # network size
    group.add_argument('--ict-head-size', type=int, default=None,
                       help='Size of block embeddings to be used in ICT and '
                        'REALM (paper default: 128)')
    group.add_argument('--biencoder-projection-dim', type=int, default=0,
                       help='Size of projection head used in biencoder (paper'
                        ' default: 128)')
    group.add_argument('--biencoder-shared-query-context-model', action='store_true',
                        help='Whether to share the parameters of the query '
                        'and context models or not')

    # checkpointing
    group.add_argument('--ict-load', type=str, default=None,
                       help='Directory containing an ICTBertModel checkpoint')
    group.add_argument('--bert-load', type=str, default=None,
                       help='Directory containing an BertModel checkpoint '
                       '(needed to start ICT and REALM)')

    # data
    group.add_argument('--titles-data-path', type=str, default=None,
                       help='Path to titles dataset used for ICT')
    group.add_argument('--query-in-block-prob', type=float, default=0.1,
                       help='Probability of keeping query in block for '
                       'ICT dataset')
    group.add_argument('--use-one-sent-docs', action='store_true',
                       help='Whether to use one sentence documents in ICT')
    group.add_argument('--evidence-data-path', type=str, default=None,
                       help='Path to Wikipedia Evidence frm DPR paper')

    # training
    group.add_argument('--retriever-report-topk-accuracies', nargs='+', type=int,
                        default=[], help="Which top-k accuracies to report "
                        "(e.g. '1 5 20')")
    group.add_argument('--retriever-score-scaling', action='store_true',
                       help='Whether to scale retriever scores by inverse '
                        'square root of hidden size')

    # faiss index
    group.add_argument('--block-data-path', type=str, default=None,
                       help='Where to save/load BlockData to/from')
    group.add_argument('--embedding-path', type=str, default=None,
                       help='Where to save/load Open-Retrieval Embedding'
                        ' data to/from')

    # indexer
    group.add_argument('--indexer-batch-size', type=int, default=128,
                       help='How large of batches to use when doing indexing '
                       'jobs')
    group.add_argument('--indexer-log-interval', type=int, default=1000,
                       help='After how many batches should the indexer '
                       'report progress')
    return parser


def _add_vit_args(parser):
    group = parser.add_argument_group(title="vit")

    group.add_argument('--num-classes', type=int, default=1000,
                       help='num of classes in vision classificaiton task')
    group.add_argument('--img-h', type=int, default=224,
                       help='Image height for vision classification task')
    group.add_argument('--img-w', type=int, default=224,
                       help='Image height for vision classification task')
    group.add_argument('--num-channels', type=int, default=3,
                       help='Number of channels in input image data')
    group.add_argument('--patch-dim', type=int, default=16,
                       help='patch dimension used in vit')
    group.add_argument('--classes-fraction', type=float, default=1.0,
                       help='training with fraction of classes.')
    group.add_argument('--data-per-class-fraction', type=float, default=1.0,
                       help='training with fraction of data per class.')
    group.add_argument('--no-data-sharding', action='store_false',
                       help='Disable data sharding.',
                       dest='data_sharding')

    return parser<|MERGE_RESOLUTION|>--- conflicted
+++ resolved
@@ -704,16 +704,10 @@
                        help='Call torch.cuda.empty_cache() each iteration '
                        '(training and eval), to reduce fragmentation.'
                        '0=off, 1=moderate, 2=aggressive.')
-<<<<<<< HEAD
-    group.add_argument('--deallocate-pipeline-outputs', action='store_true',
-                       default=False, help='If set, pipeline output tensors '
-                       'are deallocated during the forward pass.')
     group.add_argument('--standalone-embed-stage', action='store_true',
                        default=False, help='If set, *input* embedding layer '
                        'is placed on its own pipeline stage, without any '
                        'transformer layers.')
-=======
->>>>>>> fd5469aa
     return parser
 
 
