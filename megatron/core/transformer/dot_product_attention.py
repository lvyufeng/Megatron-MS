--- conflicted
+++ resolved
@@ -33,15 +33,10 @@
     def __init__(
         self,
         config: TransformerConfig,
-<<<<<<< HEAD
-        layer_number: int = 1,
-        attn_mask_type: AttnMaskType = AttnMaskType.padding,
-        attention_dropout: float = None,
-=======
         layer_number: int,
         attn_mask_type: AttnMaskType,
         attention_type: str,
->>>>>>> e4ef38e1
+        attention_dropout: float = None,
     ):
         super().__init__(config=config)
 
