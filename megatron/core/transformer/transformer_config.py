# Copyright (c) 2023, NVIDIA CORPORATION. All rights reserved.

import types
from dataclasses import dataclass
from typing import Callable, Optional, Tuple

import torch
import torch.nn.functional as F

from ..model_parallel_config import ModelParallelConfig
from ..utils import init_method_normal, scaled_init_method_normal


@dataclass
class TransformerConfig(ModelParallelConfig):
    """Configuration object for megatron-core transformers.

        Args:
            num_layers (int): Number of transformer layers in a transformer block.
            hidden_size (int): Transformer hidden size.
            ffn_hidden_size (int): Transformer Feed-Forward Network hidden size. This is set to 4*hidden_size if not provided. Defaults to None.')
            num_attention_heads (int): Number of transformer attention heads.
            kv_channels (int): Projection weights dimension in multi-head attention. This is set to hidden_size // num_attention_heads if not provided. Defaults to None.
            num_query_groups (int): Number of query groups for group query attention. If None, normal attention is used.
            hidden_dropout (float): Dropout probability for transformer hidden state. Defaults to 0.1.
            attention_dropout (float): Post attention dropout probability. Defaults to 0.1.
            fp32_residual_connection (bool): If true, move residual connections to fp32.
            apply_residual_connection_post_layernorm (bool): If true, uses the original BERT residule connection ordering. Defaults to False.
            layernorm_epsilon (float): Layernorm epsilon. Defaults to 1e-5.
            layernorm_zero_centered_gamma (bool): if set to 'True', the LayerNorm is adjusted to center the gamma values around 0. This improves numerical stability. Defaults to False.
            add_bias_linear (bool): Include a bias term in all linear layers (QKV projections, after core attention, and two in MLP layer). Default is True.
            gated_linear_unit (bool): Use a gated linear unit for the first linear layer in the MLP. Defaults to False.
            activation_func (Callable): Activation function to use for the non-linearity in the MLP. Defaults to F.gelu.
            num_moe_experts (int): Number of experts to use for Mixture of Experts. When set, it replaces MLP with Switch MLP. Defaults to None (no MoE).
            init_method (Callable): Method to initialize weights. Note that bias is always set to zero. Should be a function that takes a single Tensor and initializes it. Defaults to megatron.core.utils.init_method_normal(init_method_std) which is torch nn init normal with mean=0.0 and std=init_method_Std.
            output_layer_init_method (Callable): Method to initialize weights of the output layer of both attention and MLP blocks. Defaults to megatron.core.utils.scaled_init_method_normal(init_method_std) which is torch nn init normal with mean=0.0 and std=init_method_std / math.sqrt(2.0 * num_layers).
            init_method_std (float): Standard deviation of the zero mean normal for the default initialization method, not used if init_method and output_layer_init_method are provided. Defaults to 0.02.
            apply_query_key_layer_scaling (bool): If true, scale Q * K^T by 1 / layer-number. Defaults to True.
            attention_softmax_in_fp32 (bool): If true, run attention masking and softmax in fp32. This should be true if apply_query_key_layer_scaling is true.
            bias_gelu_fustion (bool): If true, fuses bias and gelu. Defaults to False.
            masked_softmax_fusion (bool): If true, uses softmax fusion.
            persist_layer_norm (bool): If true, uses the persistent fused layer norm kernel. This kernel only supports a fixed set of hidden sizes. Defaults to False.
            bias_dropout_fusion (bool): If true, uses bias dropout fusion.
            recompute_granularity (str): megatron-core supports 'selective' activation checkpointing where only the memory intensive part of attention is checkpointed.  These memory intensive activations are also less compute intensive which makes activation checkpointing more efficient for LLMs (20B+).  See Reducing Activation Recomputation in Large Transformer Models: https://arxiv.org/abs/2205.05198 for more details.  'full' will checkpoint the entire transformer layer.  Must be 'selective' or 'full'. 'selective' always uses all layers. Defaults to None.
            recompute_method (str): uniform will uniformly divide the total number of transformer layers in a transformer block and recompute the input activation of each divided chunk at the specified granularity.  block will recompute the input activations for only a set number of transformer layers per pipeline stage.  The rest of the layers in the pipeline stage  will not have any activations recomputed.  Must be 'uniform' or 'block'. Defaults to None.
            recompute_num_layers (int): When recompute_method is uniform, recompute_num_layers is the number of transformer layers in each uniformly divided recompute unit.  When recompute_method is block, recompute_num_layers is the number of transformer layers to recompute within each pipeline stage.  Must be None for 'selective' activation checkpointing. Defaults to None.
            distribute_saved_activations (bool): If true, distribute recomputed activations across the model parallel group. Defaults to None.
            fp8 (str): If set, enables the use of FP8 precision through Transformer Engine. There are 2 predefined choices: (1) 'e4m3' uniformly uses e4m3 for all FP8 tensors, (2) 'hybrid' uses e4m3 for all FP8 activation and weight tensors and e5m2 for all FP8 output activation gradient tensors. Defaults to None.
            fp8_margin (int): Margin for the scaling factor computation.
            fp8_interval (int): Controls how often the scaling factor is recomputed.
            fp8_amax_history_len (int): The length of the amax history window used for scaling factor computation.
            fp8_amax_compute_algo (str): Algorithm used for choosing the `amax` value for the scaling factor computation. There are 2 predefined choices: `max` chooses the largest `amax` in the history window, while `most_recent` always chooses the most recently seen value.
            fp8_wgrad (bool): When set to False, override FP8 config options and do the wgrad computation in higher precision. Defaults to True.
            clone_scatter_output_in_embedding (bool): When set to true, clone the output of scatter_to_sequence_parallel_region in embedding layer to facilitate garbage collection of input.
            normalization (str): Swtich b/w `LayerNorm` and `RMSNorm` as normalization layers. For now, these are primarily used by Transformer-Engine's layers like `LayerNormLinear`. Default value is `LayerNorm`.
<<<<<<< HEAD
            window_size ((int,int) or None): If not None, then will use sliding window attention. The size of the window is specified by the numbers inside the tuple; -1 is special value meaning "infinite window size".
=======
            moe_grouped_gemm (bool): When there are multiple experts per rank, compress multiple local (potentially small)
            gemms in a single kernel launch to improve the utilization and performance by leveraging the Grouped GEMM feature introduced since CUTLASS 2.8 (https://github.com/fanshiqing/grouped_gemm).
>>>>>>> 2fd2882f
    """

    # model architecture
    num_layers: int = 0
    hidden_size: int = 0
    num_attention_heads: int = 0
    num_query_groups: int = None

    ffn_hidden_size: int = None
    kv_channels: int = None
    hidden_dropout: float = 0.1
    attention_dropout: float = 0.1
    fp32_residual_connection: bool = False
    # @jcasper should we keep this option?
    apply_residual_connection_post_layernorm: bool = False
    layernorm_epsilon: float = 1e-5
    layernorm_zero_centered_gamma: bool = False
    add_bias_linear: bool = True
    gated_linear_unit: bool = False
    activation_func: Callable = F.gelu
    num_moe_experts: int = None
    window_size: Optional[Tuple[int, int]] = None

    # initialization
    init_method: Callable = None
    output_layer_init_method: Callable = None
    init_method_std: float = 0.02

    # mixed-precision
    apply_query_key_layer_scaling: bool = False
    attention_softmax_in_fp32: bool = True

    # communication

    # fusion
    bias_gelu_fusion: bool = False  # TODO: this should be bias_activation_fusion ?
    masked_softmax_fusion: bool = False
    persist_layer_norm: bool = False
    bias_dropout_fusion: bool = False  # TODO: this should be bias_dropout_add_fusion?

    # activation recomputation
    recompute_granularity: str = None
    recompute_method: str = None
    recompute_num_layers: int = None
    distribute_saved_activations: bool = None

    # fp8 related
    fp8: str = None
    fp8_margin: int = 0
    fp8_interval: int = 1
    fp8_amax_history_len: int = 1
    fp8_amax_compute_algo: str = "most_recent"
    fp8_wgrad: bool = True

    # miscellaneous
    clone_scatter_output_in_embedding: bool = True

    # experimental section (TODO: move to apt. section above once stable)
    normalization: bool = "LayerNorm"  # alt value supported by TE: "RMSNorm"
    # MoE related
    moe_grouped_gemm: bool = False

    def __post_init__(self):
        """ Python dataclass method that is used to modify attributes after initialization.
            See https://docs.python.org/3/library/dataclasses.html#post-init-processing for more details.
        """
        super().__post_init__()
        if self.fp16 and self.bf16:
            raise ValueError(
                f'Only one of self.fp16: {self.fp16} and self.bf16 {self.bf16} should be True.'
            )

        if self.num_attention_heads % self.tensor_model_parallel_size != 0:
            raise ValueError(
                f"num_attention_heads ({self.num_attention_heads}) must be a multiple of "
                f"tensor_model_parallel_size ({self.tensor_model_parallel_size})."
            )

        if self.ffn_hidden_size is None:
            self.ffn_hidden_size = 4 * self.hidden_size

        if self.kv_channels is None:
            self.kv_channels = self.hidden_size // self.num_attention_heads

        if self.num_query_groups is None:
            self.num_query_groups = self.num_attention_heads

        if self.num_query_groups % self.tensor_model_parallel_size != 0:
            raise ValueError(
                f"num_query_groups ({self.num_query_groups}) must be a multiple of "
                f"tensor_model_parallel_size ({self.tensor_model_parallel_size})."
            )

        if self.apply_query_key_layer_scaling:
            self.attention_softmax_in_fp32 = True

        if self.expert_model_parallel_size > 1 and self.num_moe_experts is None:
            raise ValueError(f'num_moe_experts must be non None to use expert-parallel.')

        if self.recompute_granularity is not None:
            if not self.recompute_granularity in ['full', 'selective']:
                raise ValueError(
                    f'When using recompute_granuarlity: {self.recompute_granularity} must be "full" or "selective".'
                )

            if self.recompute_method is not None:
                if not self.recompute_method in ['block', 'uniform']:
                    raise ValueError(
                        f'recompute_method: {self.recompute_method} must be "block" or "uniform".'
                    )
            elif self.recompute_granularity != 'selective':
                raise ValueError(
                    f'Using recompute_granularity: {self.recompute_granularity} so recompute_method must be "block" or "uniform"'
                )

            if self.recompute_granularity != 'selective' and self.recompute_num_layers is None:
                raise ValueError(
                    f'When using recompute_granularity: {self.recompute_granularity} recompute_num_layers must be between '
                    f'1 and num_layers_per_pipeline_rank: {self.num_layers // self.pipeline_model_parallel_size}'
                )
            elif (
                self.recompute_granularity == 'selective' and self.recompute_num_layers is not None
            ):
                raise ValueError(
                    f'When using recompute_granularity: {self.recompute_granularity} recompute_num_layers must be None.'
                )

            if self.distribute_saved_activations and self.sequence_parallel:
                raise ValueError(
                    f'distribute_saved_activations: {self.distribute_saved_activations} must be false when sequence parallel is enabled: {self.sequence_parallel}'
                )

            if self.virtual_pipeline_model_parallel_size is not None:
                if not self.num_layers % self.virtual_pipeline_model_parallel_size == 0:
                    raise ValueError(
                        f'num_layers: {self.num_layers} must be divisible by virtual_model_parallel_size {self.virtual_pipeline_model_parallel_size}'
                    )

        if self.apply_query_key_layer_scaling:
            self.attention_softmax_in_fp32 = True

        if self.bias_gelu_fusion:
            if not self.add_bias_linear:
                raise ValueError(
                    "When bias_gelu_fusion is True, add_bias_linear must also be True."
                )

            if self.activation_func != F.gelu:
                raise ValueError(f'When bias_gelu_fusion is True, activation_func must be F.gelu.')

        if self.init_method is None:
            self.init_method = init_method_normal(self.init_method_std)

        if self.output_layer_init_method is None:
            self.output_layer_init_method = scaled_init_method_normal(
                self.init_method_std, self.num_layers
            )<|MERGE_RESOLUTION|>--- conflicted
+++ resolved
@@ -53,12 +53,9 @@
             fp8_wgrad (bool): When set to False, override FP8 config options and do the wgrad computation in higher precision. Defaults to True.
             clone_scatter_output_in_embedding (bool): When set to true, clone the output of scatter_to_sequence_parallel_region in embedding layer to facilitate garbage collection of input.
             normalization (str): Swtich b/w `LayerNorm` and `RMSNorm` as normalization layers. For now, these are primarily used by Transformer-Engine's layers like `LayerNormLinear`. Default value is `LayerNorm`.
-<<<<<<< HEAD
             window_size ((int,int) or None): If not None, then will use sliding window attention. The size of the window is specified by the numbers inside the tuple; -1 is special value meaning "infinite window size".
-=======
             moe_grouped_gemm (bool): When there are multiple experts per rank, compress multiple local (potentially small)
             gemms in a single kernel launch to improve the utilization and performance by leveraging the Grouped GEMM feature introduced since CUTLASS 2.8 (https://github.com/fanshiqing/grouped_gemm).
->>>>>>> 2fd2882f
     """
 
     # model architecture
