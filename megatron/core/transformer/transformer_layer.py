--- conflicted
+++ resolved
@@ -42,23 +42,18 @@
         config: TransformerConfig,
         submodules: TransformerLayerSubmodules,
         layer_number: int = 1,
-<<<<<<< HEAD
-=======
         hidden_dropout: float = None,
->>>>>>> a70772c8
     ):
         super().__init__(config=config)
 
         self.layer_number = layer_number + self._get_layer_offset()
-<<<<<<< HEAD
-=======
         self.hidden_dropout = config.hidden_dropout if hidden_dropout is None else hidden_dropout
->>>>>>> a70772c8
 
         ## [Module 1: Input Layernorm] Optional Layernorm on the input data
         # TODO: add pytorch only layernorm
         self.input_layernorm = build_module(
             submodules.input_layernorm,
+            config=self.config,
             hidden_size=self.config.hidden_size,
             eps=self.config.layernorm_epsilon,
             persist_layer_norm=self.config.persist_layer_norm,
